package azsettings

import (
	"context"
	"testing"

	"github.com/grafana/grafana-plugin-sdk-go/backend"
	"github.com/stretchr/testify/require"
)

func TestSettingsFromContext(t *testing.T) {
	t.Run("ReadFromContext", func(t *testing.T) {
		tcs := []struct {
			name                string
			cfg                 *backend.GrafanaCfg
			expectedHasSettings bool
			expectedAzure       *AzureSettings
		}{
			{
				name:                "nil config",
				cfg:                 nil,
				expectedAzure:       &AzureSettings{},
				expectedHasSettings: false,
			},
			{
				name:                "empty config",
				cfg:                 &backend.GrafanaCfg{},
				expectedAzure:       &AzureSettings{},
				expectedHasSettings: false,
			},
			{
				name:                "nil config map",
				cfg:                 backend.NewGrafanaCfg(nil),
				expectedAzure:       &AzureSettings{},
				expectedHasSettings: false,
			},
			{
				name:                "empty config map",
				cfg:                 backend.NewGrafanaCfg(make(map[string]string)),
				expectedAzure:       &AzureSettings{},
				expectedHasSettings: false,
			},
			{
				name: "azure settings in config",
				cfg: backend.NewGrafanaCfg(map[string]string{
<<<<<<< HEAD
					AzureCloud:                     AzurePublic,
					ManagedIdentityEnabled:         "true",
					ManagedIdentityClientID:        "mock_managed_identity_client_id",
					UserIdentityEnabled:            "true",
					UserIdentityClientID:           "mock_user_identity_client_id",
					UserIdentityClientSecret:       "mock_managed_identity_client_secret",
					UserIdentityTokenURL:           "mock_managed_identity_token_url",
					UserIdentityAssertion:          "username",
					UserIdentityServiceCredentials: "true",
					WorkloadIdentityEnabled:        "true",
					WorkloadIdentityClientID:       "mock_workload_identity_client_id",
					WorkloadIdentityTenantID:       "mock_workload_identity_tenant_id",
					WorkloadIdentityTokenFile:      "mock_workload_identity_token_file",
				}),
				expectedAzure: &AzureSettings{
					Cloud:                          AzurePublic,
					ManagedIdentityEnabled:         true,
					ManagedIdentityClientId:        "mock_managed_identity_client_id",
					UserIdentityEnabled:            true,
					UserIdentityServiceCredentials: true,
=======
					AzureCloud:                AzurePublic,
					AzureAuthEnabled:          "true",
					ManagedIdentityEnabled:    "true",
					ManagedIdentityClientID:   "mock_managed_identity_client_id",
					UserIdentityEnabled:       "true",
					UserIdentityClientID:      "mock_user_identity_client_id",
					UserIdentityClientSecret:  "mock_managed_identity_client_secret",
					UserIdentityTokenURL:      "mock_managed_identity_token_url",
					UserIdentityAssertion:     "username",
					WorkloadIdentityEnabled:   "true",
					WorkloadIdentityClientID:  "mock_workload_identity_client_id",
					WorkloadIdentityTenantID:  "mock_workload_identity_tenant_id",
					WorkloadIdentityTokenFile: "mock_workload_identity_token_file",
				}),
				expectedAzure: &AzureSettings{
					Cloud:                   AzurePublic,
					AzureAuthEnabled:        true,
					ManagedIdentityEnabled:  true,
					ManagedIdentityClientId: "mock_managed_identity_client_id",
					UserIdentityEnabled:     true,
>>>>>>> 74e691d2
					UserIdentityTokenEndpoint: &TokenEndpointSettings{
						ClientId:          "mock_user_identity_client_id",
						ClientSecret:      "mock_managed_identity_client_secret",
						TokenUrl:          "mock_managed_identity_token_url",
						UsernameAssertion: true,
					},
					WorkloadIdentityEnabled: true,
					WorkloadIdentitySettings: &WorkloadIdentitySettings{
						ClientId:  "mock_workload_identity_client_id",
						TenantId:  "mock_workload_identity_tenant_id",
						TokenFile: "mock_workload_identity_token_file",
					},
				},
				expectedHasSettings: true,
			},
		}

		for _, tc := range tcs {
			ctx := backend.WithGrafanaConfig(context.Background(), tc.cfg)
			settings, hasSettings := ReadFromContext(ctx)

			require.Equal(t, tc.expectedAzure, settings)
			require.Equal(t, tc.expectedHasSettings, hasSettings)
		}
	})
}

func TestReadSettings(t *testing.T) {
	expectedAzureContextSettings := &AzureSettings{
		Cloud:                          AzurePublic,
		ManagedIdentityEnabled:         true,
		ManagedIdentityClientId:        "mock_managed_identity_client_id",
		UserIdentityEnabled:            true,
		UserIdentityServiceCredentials: false,
		UserIdentityTokenEndpoint: &TokenEndpointSettings{
			ClientId:          "mock_user_identity_client_id",
			ClientSecret:      "mock_managed_identity_client_secret",
			TokenUrl:          "mock_managed_identity_token_url",
			UsernameAssertion: true,
		},
		WorkloadIdentityEnabled: true,
		WorkloadIdentitySettings: &WorkloadIdentitySettings{
			ClientId:  "mock_workload_identity_client_id",
			TenantId:  "mock_workload_identity_tenant_id",
			TokenFile: "mock_workload_identity_token_file",
		},
	}

	expectedAzureEnvSettings := &AzureSettings{
		Cloud:                          "ENV_CLOUD",
		ManagedIdentityEnabled:         true,
		ManagedIdentityClientId:        "ENV_MI_CLIENT_ID",
		UserIdentityEnabled:            true,
		UserIdentityServiceCredentials: false,
		UserIdentityTokenEndpoint: &TokenEndpointSettings{
			ClientId:          "ENV_UI_CLIENT_ID",
			ClientSecret:      "ENV_UI_CLIENT_SECRET",
			TokenUrl:          "ENV_UI_TOKEN_URL",
			UsernameAssertion: true,
		},
		WorkloadIdentityEnabled: true,
		WorkloadIdentitySettings: &WorkloadIdentitySettings{
			ClientId:  "ENV_WI_CLIENT_ID",
			TenantId:  "ENV_WI_TENANT_ID",
			TokenFile: "ENV_WI_TOKEN_FILE",
		},
	}

	unsetCloud, _ := setEnvVar(AzureCloud, "ENV_CLOUD")
	defer unsetCloud()
	unsetMIEnabled, _ := setEnvVar(ManagedIdentityEnabled, "true")
	defer unsetMIEnabled()
	unsetMIClientID, _ := setEnvVar(ManagedIdentityClientID, "ENV_MI_CLIENT_ID")
	defer unsetMIClientID()
	unsetUIEnabled, _ := setEnvVar(UserIdentityEnabled, "true")
	defer unsetUIEnabled()
	unsetUIClientID, _ := setEnvVar(UserIdentityClientID, "ENV_UI_CLIENT_ID")
	defer unsetUIClientID()
	unsetUIClientSecret, _ := setEnvVar(UserIdentityClientSecret, "ENV_UI_CLIENT_SECRET")
	defer unsetUIClientSecret()
	unsetUITokenURL, _ := setEnvVar(UserIdentityTokenURL, "ENV_UI_TOKEN_URL")
	defer unsetUITokenURL()
	unsetUIAssertion, _ := setEnvVar(UserIdentityAssertion, "username")
	defer unsetUIAssertion()
	unsetUIServiceCredentials, _ := setEnvVar(UserIdentityServiceCredentials, "false")
	defer unsetUIServiceCredentials()
	unsetWIEnabled, _ := setEnvVar(WorkloadIdentityEnabled, "true")
	defer unsetWIEnabled()
	unsetWIClientID, _ := setEnvVar(WorkloadIdentityClientID, "ENV_WI_CLIENT_ID")
	defer unsetWIClientID()
	unsetWITenantID, _ := setEnvVar(WorkloadIdentityTenantID, "ENV_WI_TENANT_ID")
	defer unsetWITenantID()
	unsetWITokenFile, _ := setEnvVar(WorkloadIdentityTokenFile, "ENV_WI_TOKEN_FILE")
	defer unsetWITokenFile()

	t.Run("ReadSettings", func(t *testing.T) {
		tcs := []struct {
			name          string
			cfg           *backend.GrafanaCfg
			expectedError error
			expectedAzure *AzureSettings
		}{

			{
				name: "read from context",
				cfg: backend.NewGrafanaCfg(map[string]string{
					AzureCloud:                     AzurePublic,
					ManagedIdentityEnabled:         "true",
					ManagedIdentityClientID:        "mock_managed_identity_client_id",
					UserIdentityEnabled:            "true",
					UserIdentityClientID:           "mock_user_identity_client_id",
					UserIdentityClientSecret:       "mock_managed_identity_client_secret",
					UserIdentityTokenURL:           "mock_managed_identity_token_url",
					UserIdentityAssertion:          "username",
					UserIdentityServiceCredentials: "false",
					WorkloadIdentityEnabled:        "true",
					WorkloadIdentityClientID:       "mock_workload_identity_client_id",
					WorkloadIdentityTenantID:       "mock_workload_identity_tenant_id",
					WorkloadIdentityTokenFile:      "mock_workload_identity_token_file",
				}),
				expectedAzure: expectedAzureContextSettings,
				expectedError: nil,
			},
			{
				name:          "read from env if config is nil",
				cfg:           nil,
				expectedAzure: expectedAzureEnvSettings,
				expectedError: nil,
			},
			{
				name:          "read from env if config is empty",
				cfg:           &backend.GrafanaCfg{},
				expectedAzure: expectedAzureEnvSettings,
				expectedError: nil,
			},
			{
				name:          "read from env if config map is nil",
				cfg:           backend.NewGrafanaCfg(nil),
				expectedAzure: expectedAzureEnvSettings,
				expectedError: nil,
			},
			{
				name:          "read from env if config map is empty",
				cfg:           backend.NewGrafanaCfg(make(map[string]string)),
				expectedAzure: expectedAzureEnvSettings,
				expectedError: nil,
			},
		}

		for _, tc := range tcs {
			ctx := backend.WithGrafanaConfig(context.Background(), tc.cfg)
			settings, err := ReadSettings(ctx)

			require.Equal(t, tc.expectedAzure, settings)
			require.Nil(t, err)
		}
	})

}<|MERGE_RESOLUTION|>--- conflicted
+++ resolved
@@ -43,8 +43,8 @@
 			{
 				name: "azure settings in config",
 				cfg: backend.NewGrafanaCfg(map[string]string{
-<<<<<<< HEAD
 					AzureCloud:                     AzurePublic,
+					AzureAuthEnabled:               "true",
 					ManagedIdentityEnabled:         "true",
 					ManagedIdentityClientID:        "mock_managed_identity_client_id",
 					UserIdentityEnabled:            "true",
@@ -60,32 +60,11 @@
 				}),
 				expectedAzure: &AzureSettings{
 					Cloud:                          AzurePublic,
+					AzureAuthEnabled:               true,
 					ManagedIdentityEnabled:         true,
 					ManagedIdentityClientId:        "mock_managed_identity_client_id",
 					UserIdentityEnabled:            true,
 					UserIdentityServiceCredentials: true,
-=======
-					AzureCloud:                AzurePublic,
-					AzureAuthEnabled:          "true",
-					ManagedIdentityEnabled:    "true",
-					ManagedIdentityClientID:   "mock_managed_identity_client_id",
-					UserIdentityEnabled:       "true",
-					UserIdentityClientID:      "mock_user_identity_client_id",
-					UserIdentityClientSecret:  "mock_managed_identity_client_secret",
-					UserIdentityTokenURL:      "mock_managed_identity_token_url",
-					UserIdentityAssertion:     "username",
-					WorkloadIdentityEnabled:   "true",
-					WorkloadIdentityClientID:  "mock_workload_identity_client_id",
-					WorkloadIdentityTenantID:  "mock_workload_identity_tenant_id",
-					WorkloadIdentityTokenFile: "mock_workload_identity_token_file",
-				}),
-				expectedAzure: &AzureSettings{
-					Cloud:                   AzurePublic,
-					AzureAuthEnabled:        true,
-					ManagedIdentityEnabled:  true,
-					ManagedIdentityClientId: "mock_managed_identity_client_id",
-					UserIdentityEnabled:     true,
->>>>>>> 74e691d2
 					UserIdentityTokenEndpoint: &TokenEndpointSettings{
 						ClientId:          "mock_user_identity_client_id",
 						ClientSecret:      "mock_managed_identity_client_secret",
