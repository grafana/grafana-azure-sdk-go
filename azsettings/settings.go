package azsettings

import (
	"context"
	"strconv"

	"github.com/grafana/grafana-plugin-sdk-go/backend"
)

type AzureSettings struct {
	AzureAuthEnabled        bool
	Cloud                   string
	ManagedIdentityEnabled  bool
	ManagedIdentityClientId string

	WorkloadIdentityEnabled  bool
	WorkloadIdentitySettings *WorkloadIdentitySettings

	UserIdentityEnabled                    bool
	UserIdentityTokenEndpoint              *TokenEndpointSettings
	UserIdentityFallbackCredentialsEnabled bool

	// This field determines which plugins will receive the settings via plugin context
	ForwardSettingsPlugins []string

	CustomCloudList     []*AzureCloudSettings
	CustomCloudListJSON string

	AzureEntraPasswordCredentialsEnabled bool
}

type WorkloadIdentitySettings struct {
	TenantId  string
	ClientId  string
	TokenFile string
}

type TokenEndpointSettings struct {
<<<<<<< HEAD
	TokenUrl     					string
	ClientAuthentication 			string
	ClientId     					string
	ClientSecret 					string
	ManagedIdentityClientId 		string
	FederatedCredentialAudience 	string
=======
	TokenUrl                    string
	ClientAuthentication        string
	ClientId                    string
	ClientSecret                string
	ManagedIdentityClientId     string
	FederatedCredentialAudience string
>>>>>>> 9db83f02

	// UsernameAssertion allows to use a custom token request assertion when Grafana is behind auth proxy
	UsernameAssertion bool
}

func (settings *AzureSettings) GetDefaultCloud() string {
	cloudName := settings.Cloud
	if cloudName == "" {
		return AzurePublic
	}
	return cloudName
}

// Changes here are dependant on https://github.com/grafana/grafana/tree/main/pkg/plugins/envvars/envvars.go#L148
func ReadFromContext(ctx context.Context) (*AzureSettings, bool) {
	cfg := backend.GrafanaConfigFromContext(ctx)
	settings := &AzureSettings{}

	if cfg == nil {
		return settings, false
	}

	hasSettings := false
	if v := cfg.Get(AzureAuthEnabled); v == strconv.FormatBool(true) {
		settings.AzureAuthEnabled = true
		hasSettings = true
	}

	if customCloudsJSON := cfg.Get(AzureCustomCloudsConfig); customCloudsJSON != "" {
		// this method will parse the JSON and set the custom cloud list in one go
		if err := settings.SetCustomClouds(customCloudsJSON); err != nil {
			backend.Logger.Error("Error setting custom clouds:  %w", err)
		}
		if settings.CustomCloudListJSON != "" {
			hasSettings = true
		}
	}

	if v := cfg.Get(AzureCloud); v != "" {
		settings.Cloud = v
		hasSettings = true
	}

	if v := cfg.Get(ManagedIdentityEnabled); v == strconv.FormatBool(true) {
		settings.ManagedIdentityEnabled = true
		hasSettings = true

		if v := cfg.Get(ManagedIdentityClientID); v != "" {
			settings.ManagedIdentityClientId = v
		}
	}

	if v := cfg.Get(UserIdentityEnabled); v == strconv.FormatBool(true) {
		settings.UserIdentityEnabled = true
		hasSettings = true

		settings.UserIdentityTokenEndpoint = &TokenEndpointSettings{}
		settings.UserIdentityFallbackCredentialsEnabled = true

		if v := cfg.Get(UserIdentityClientAuthentication); v != "" {
			settings.UserIdentityTokenEndpoint.ClientAuthentication = v
		}
		if v := cfg.Get(UserIdentityClientID); v != "" {
			settings.UserIdentityTokenEndpoint.ClientId = v
		}
		if v := cfg.Get(UserIdentityClientSecret); v != "" {
			settings.UserIdentityTokenEndpoint.ClientSecret = v
		}
		if v := cfg.Get(UserIdentityManagedIdentityClientID); v != "" {
			settings.UserIdentityTokenEndpoint.ManagedIdentityClientId = v
		}
		if v := cfg.Get(UserIdentityFederatedCredentialAudience); v != "" {
			settings.UserIdentityTokenEndpoint.FederatedCredentialAudience = v
		}
		if v := cfg.Get(UserIdentityTokenURL); v != "" {
			settings.UserIdentityTokenEndpoint.TokenUrl = v
		}
		if v := cfg.Get(UserIdentityAssertion); v == "username" {
			settings.UserIdentityTokenEndpoint.UsernameAssertion = true
		}
		if v := cfg.Get(UserIdentityFallbackCredentialsEnabled); v == strconv.FormatBool(false) {
			settings.UserIdentityFallbackCredentialsEnabled = false
		}
	}

	if v := cfg.Get(WorkloadIdentityEnabled); v == strconv.FormatBool(true) {
		settings.WorkloadIdentityEnabled = true
		hasSettings = true

		settings.WorkloadIdentitySettings = &WorkloadIdentitySettings{}

		if v := cfg.Get(WorkloadIdentityClientID); v != "" {
			settings.WorkloadIdentitySettings.ClientId = v
		}
		if v := cfg.Get(WorkloadIdentityTenantID); v != "" {
			settings.WorkloadIdentitySettings.TenantId = v
		}
		if v := cfg.Get(WorkloadIdentityTokenFile); v != "" {
			settings.WorkloadIdentitySettings.TokenFile = v
		}
	}

	if v := cfg.Get(AzureEntraPasswordCredentialsEnabled); v == strconv.FormatBool(true) {
		settings.AzureEntraPasswordCredentialsEnabled = true
		hasSettings = true
	}

	return settings, hasSettings
}

func ReadSettings(ctx context.Context) (*AzureSettings, error) {
	azSettings, exists := ReadFromContext(ctx)

	if !exists {
		azSettings, err := ReadFromEnv()
		if err != nil {
			return nil, err
		}

		return azSettings, nil
	}

	return azSettings, nil
}<|MERGE_RESOLUTION|>--- conflicted
+++ resolved
@@ -36,21 +36,12 @@
 }
 
 type TokenEndpointSettings struct {
-<<<<<<< HEAD
-	TokenUrl     					string
-	ClientAuthentication 			string
-	ClientId     					string
-	ClientSecret 					string
-	ManagedIdentityClientId 		string
-	FederatedCredentialAudience 	string
-=======
 	TokenUrl                    string
 	ClientAuthentication        string
 	ClientId                    string
 	ClientSecret                string
 	ManagedIdentityClientId     string
 	FederatedCredentialAudience string
->>>>>>> 9db83f02
 
 	// UsernameAssertion allows to use a custom token request assertion when Grafana is behind auth proxy
 	UsernameAssertion bool
